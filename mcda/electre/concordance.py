--- conflicted
+++ resolved
@@ -1,621 +1,3 @@
-<<<<<<< HEAD
-"""This module implements methods to compute concordance."""
-from typing import Any, Dict, List, Optional, Tuple, Union, get_args
-
-import pandas as pd
-
-from ..core.aliases import NumericValue
-from ..core.functions import Threshold
-from ..core.scales import PreferenceDirection, QuantitativeScale
-from ._validate import (
-    _all_lens_equal,
-    _both_values_in_scale,
-    _inverse_values,
-    _weights_proper_vals,
-)
-
-
-def concordance_marginal(
-    a_value: NumericValue,
-    b_value: NumericValue,
-    scale: QuantitativeScale,
-    indifference_threshold: Threshold,
-    preference_threshold: Threshold,
-    inverse: bool = False,
-) -> NumericValue:
-    """Computes marginal concordance index c(a, b) ∈ [0, 1],
-    which represents a degree to which criterion supports
-    the hypothesis about outranking a over b (aSb).
-
-    :param a_value: criterion value
-    :param b_value: criterion value
-    :param scale: criterion scale with specified preference direction
-    :param indifference_threshold: criterion indifference threshold
-    :param preference_threshold: criterion preference threshold
-    :param inverse: if ``True``, then function will calculate c(b, a)
-    with opposite scale preference direction, defaults to ``False``
-
-    :raises ValueError:
-        * if the preference threshold is less than the indifference one
-
-    :return: marginal concordance index, value from the [0, 1] interval
-    """
-    _both_values_in_scale(a_value, b_value, scale)
-    a_value, b_value, scale = _inverse_values(a_value, b_value, scale, inverse)
-    q_a: NumericValue = indifference_threshold(a_value)
-    p_a: NumericValue = preference_threshold(a_value)
-
-    if q_a >= p_a:
-        raise ValueError(
-            "Indifference threshold can't be bigger than the preference threshold."
-        )
-
-    if scale.preference_direction == PreferenceDirection.MIN:
-        if a_value - b_value <= q_a:
-            return 1.0
-        elif a_value - b_value > p_a:
-            return 0.0
-        return (b_value - a_value + p_a) / (p_a - q_a)
-
-    if b_value - a_value <= q_a:
-        return 1.0
-    elif b_value - a_value > p_a:
-        return 0.0
-    return (p_a - (b_value - a_value)) / (p_a - q_a)
-
-
-def concordance_comprehensive(
-    a_values: Union[Dict[Any, NumericValue], pd.Series],
-    b_values: Union[Dict[Any, NumericValue], pd.Series],
-    scales: Union[Dict[Any, QuantitativeScale], pd.Series],
-    weights: Union[Dict[Any, NumericValue], pd.Series],
-    indifference_thresholds: Union[Dict[Any, Threshold], pd.Series],
-    preference_thresholds: Union[Dict[Any, Threshold], pd.Series],
-    inverse: bool = False,
-) -> NumericValue:
-    """_summary_
-
-    :param a_values: _description_
-    :param b_values: _description_
-    :param scales: _description_
-    :param weights: _description_
-    :param indifference_thresholds: _description_
-    :param preference_thresholds: _description_
-    :param inverse: _description_, defaults to False
-
-    :return: _description_
-    """
-    return sum(
-        [
-            weights[criterion_name]
-            * concordance_marginal(
-                a_values[criterion_name],
-                b_values[criterion_name],
-                scales[criterion_name],
-                indifference_thresholds[criterion_name],
-                preference_thresholds[criterion_name],
-                inverse,
-            )
-            for criterion_name in a_values.keys()
-        ]
-    ) / sum(weights.values() if isinstance(weights, dict) else weights.values)
-
-
-def concordance(
-    alternatives_perform: pd.DataFrame,
-    scales: Union[Dict[Any, QuantitativeScale], pd.Series],
-    weights: Union[Dict[Any, NumericValue], pd.Series],
-    indifference_thresholds: Union[Dict[Any, Threshold], pd.Series],
-    preference_thresholds: Union[Dict[Any, Threshold], pd.Series],
-    profiles_perform: Optional[pd.DataFrame] = None,
-) -> pd.DataFrame:
-    """_summary_
-
-    :param alternatives_perform: _description_
-    :param scales: _description_
-    :param weights: _description_
-    :param indifference_thresholds: _description_
-    :param preference_thresholds: _description_
-    :param profiles_perform: _description_
-
-    :return: _description_
-    """
-    if profiles_perform is not None:
-        return pd.DataFrame(
-            [
-                [
-                    concordance_comprehensive(
-                        alternatives_perform.loc[alt_name],
-                        profiles_perform.loc[prof_name],
-                        scales,
-                        weights,
-                        indifference_thresholds,
-                        preference_thresholds,
-                    )
-                    for prof_name in profiles_perform.index
-                ]
-                for alt_name in alternatives_perform.index
-            ],
-            index=alternatives_perform.index,
-            columns=profiles_perform.index,
-        )
-    return pd.DataFrame(
-        [
-            [
-                concordance_comprehensive(
-                    alternatives_perform.loc[alt_name_a],
-                    alternatives_perform.loc[alt_name_b],
-                    scales,
-                    weights,
-                    indifference_thresholds,
-                    preference_thresholds,
-                )
-                for alt_name_b in alternatives_perform.index
-            ]
-            for alt_name_a in alternatives_perform.index
-        ],
-        index=alternatives_perform.index,
-        columns=alternatives_perform.index,
-    )
-
-
-def concordance_profiles(
-    alternatives_perform: pd.DataFrame,
-    scales: Union[Dict[Any, QuantitativeScale], pd.Series],
-    weights: Union[Dict[Any, NumericValue], pd.Series],
-    indifference_thresholds: pd.DataFrame,
-    preference_thresholds: pd.DataFrame,
-    profiles_perform: pd.DataFrame,
-) -> Tuple[pd.DataFrame, pd.DataFrame]:
-    """
-    :param alternatives_perform:
-    :param scales:
-    :param weights:
-    :param indifference_threshold:
-    :param preference_threshold:
-    :param profiles_perform:
-
-    :return:
-    """
-    return pd.DataFrame(
-        [
-            [
-                concordance_comprehensive(
-                    alternatives_perform.loc[alt_name],
-                    profiles_perform.loc[prof_name],
-                    scales,
-                    weights,
-                    indifference_thresholds.loc[prof_name],
-                    preference_thresholds.loc[prof_name],
-                )
-                for prof_name in profiles_perform.index
-            ]
-            for alt_name in alternatives_perform.index
-        ],
-        index=alternatives_perform.index,
-        columns=profiles_perform.index,
-    ), pd.DataFrame(
-        [
-            [
-                concordance_comprehensive(
-                    profiles_perform.loc[prof_name],
-                    alternatives_perform.loc[alt_name],
-                    scales,
-                    weights,
-                    indifference_thresholds.loc[prof_name],
-                    preference_thresholds.loc[prof_name],
-                )
-                for alt_name in alternatives_perform.index
-            ]
-            for prof_name in profiles_perform.index
-        ],
-        index=profiles_perform.index,
-        columns=alternatives_perform.index,
-    )
-
-
-def is_reinforcement_occur(
-    a_value: NumericValue,
-    b_value: NumericValue,
-    scale: QuantitativeScale,
-    reinforcement_threshold: Threshold,
-) -> bool:
-    """_summary_
-
-    :param a_value: _description_
-    :param b_value: _description_
-    :param scale: _description_
-    :param reinforcement_threshold: _description_
-
-    :return: _description_
-    """
-    return (
-        a_value - b_value > reinforcement_threshold(a_value)
-        if scale.preference_direction == PreferenceDirection.MIN
-        else a_value - b_value < reinforcement_threshold(a_value)
-    )
-
-
-def concordance_reinforced_comprehensive(
-    a_values: Union[Dict[Any, NumericValue], pd.Series],
-    b_values: Union[Dict[Any, NumericValue], pd.Series],
-    scales: Union[Dict[Any, QuantitativeScale], pd.Series],
-    weights: Union[Dict[Any, NumericValue], pd.Series],
-    indifference_thresholds: Union[Dict[Any, Threshold], pd.Series],
-    preference_thresholds: Union[Dict[Any, Threshold], pd.Series],
-    reinforced_thresholds: Union[Dict[Any, Threshold], pd.Series],
-    reinforcement_factors: Union[Dict[Any, NumericValue], pd.Series],
-    inverse: bool = False,
-) -> NumericValue:
-    """_summary_
-
-    :param a_values: _description_
-    :param b_values: _description_
-    :param scales: _description_
-    :param weights: _description_
-    :param indifference_thresholds: _description_
-    :param preference_thresholds: _description_
-    :param reinforced_thresholds: _description_
-    :param reinforcement_factors: _description_
-    :param inverse: _description_, defaults to False
-
-    :return: _description_
-    """
-    reinforce_occur = pd.Series(
-        [
-            is_reinforcement_occur(
-                a_values[criterion_name],
-                b_values[criterion_name],
-                scales[criterion_name],
-                reinforced_thresholds[criterion_name],
-            )
-            for criterion_name in a_values.keys()
-        ],
-        index=list(a_values.keys()),
-    )
-
-    sum_weights_thresholds = sum(
-        [
-            weights[criterion_name]
-            * reinforce_occur[criterion_name]
-            * reinforcement_factors[criterion_name]
-            for criterion_name in reinforce_occur.keys()
-        ]
-    )
-
-    return (
-        sum_weights_thresholds
-        + sum(
-            [
-                0
-                if reinforce_occur[criterion_name]
-                else weights[criterion_name]
-                * concordance_marginal(
-                    a_values[criterion_name],
-                    b_values[criterion_name],
-                    scales[criterion_name],
-                    indifference_thresholds[criterion_name],
-                    preference_thresholds[criterion_name],
-                    inverse,
-                )
-                for criterion_name in reinforce_occur.keys()
-            ]
-        )
-    ) / (
-        sum_weights_thresholds
-        + sum(
-            [
-                weights[criterion_name] * (not reinforce_occur[criterion_name])
-                for criterion_name in reinforce_occur.keys()
-            ]
-        )
-    )
-
-
-def concordance_reinforced(
-    alternatives_perform: pd.DataFrame,
-    scales: Union[Dict[Any, QuantitativeScale], pd.Series],
-    weights: Union[Dict[Any, NumericValue], pd.Series],
-    indifference_thresholds: Union[Dict[Any, Threshold], pd.Series],
-    preference_thresholds: Union[Dict[Any, Threshold], pd.Series],
-    reinforced_thresholds: Union[Dict[Any, Threshold], pd.Series],
-    reinforcement_factors: Union[Dict[Any, NumericValue], pd.Series],
-    profiles_perform: Optional[pd.DataFrame] = None,
-) -> pd.DataFrame:
-    """_summary_
-
-    :param alternatives_perform: _description_
-    :param scales: _description_
-    :param weights: _description_
-    :param indifference_thresholds: _description_
-    :param preference_thresholds: _description_
-    :param reinforced_thresholds: _description_
-    :param reinforcement_factors: _description_
-    :param profiles_perform: _description_
-
-    :return: _description_
-    """
-    if profiles_perform is not None:
-        return pd.DataFrame(
-            [
-                [
-                    concordance_reinforced_comprehensive(
-                        alternatives_perform.loc[alt_name],
-                        profiles_perform.loc[prof_name],
-                        scales,
-                        weights,
-                        indifference_thresholds,
-                        preference_thresholds,
-                        reinforced_thresholds,
-                        reinforcement_factors,
-                    )
-                    for prof_name in profiles_perform.index
-                ]
-                for alt_name in alternatives_perform.index
-            ],
-            index=alternatives_perform.index,
-            columns=profiles_perform.index,
-        )
-    return pd.DataFrame(
-        [
-            [
-                concordance_reinforced_comprehensive(
-                    alternatives_perform.loc[alt_name_a],
-                    alternatives_perform.loc[alt_name_b],
-                    scales,
-                    weights,
-                    indifference_thresholds,
-                    preference_thresholds,
-                    reinforced_thresholds,
-                    reinforcement_factors,
-                )
-                for alt_name_b in alternatives_perform.index
-            ]
-            for alt_name_a in alternatives_perform.index
-        ],
-        index=alternatives_perform.index,
-        columns=alternatives_perform.index,
-    )
-
-
-def concordance_reinforced_profiles(
-    alternatives_perform: pd.DataFrame,
-    scales: Union[Dict[Any, QuantitativeScale], pd.Series],
-    weights: Union[Dict[Any, NumericValue], pd.Series],
-    indifference_thresholds: pd.DataFrame,
-    preference_thresholds: pd.DataFrame,
-    reinforced_thresholds: pd.DataFrame,
-    reinforcement_factors: Union[Dict[Any, NumericValue], pd.Series],
-    profiles_perform: pd.DataFrame,
-) -> Tuple[pd.DataFrame, pd.DataFrame]:
-    """_summary_
-
-    :param alternatives_perform: _description_
-    :param scales: _description_
-    :param weights: _description_
-    :param indifference_thresholds: _description_
-    :param preference_thresholds: _description_
-    :param reinforced_thresholds: _description_
-    :param reinforcement_factors: _description_
-    :param profiles_perform: _description_
-
-    :return: _description_
-    """
-    return pd.DataFrame(
-        [
-            [
-                concordance_reinforced_comprehensive(
-                    alternatives_perform.loc[alt_name],
-                    profiles_perform.loc[prof_name],
-                    scales,
-                    weights,
-                    indifference_thresholds.loc[prof_name],
-                    preference_thresholds.loc[prof_name],
-                    reinforced_thresholds.loc[prof_name],
-                    reinforcement_factors,
-                )
-                for prof_name in profiles_perform.index
-            ]
-            for alt_name in alternatives_perform.index
-        ],
-        index=alternatives_perform.index,
-        columns=profiles_perform.index,
-    ), pd.DataFrame(
-        [
-            [
-                concordance_reinforced_comprehensive(
-                    profiles_perform.loc[prof_name],
-                    alternatives_perform.loc[alt_name],
-                    scales,
-                    weights,
-                    indifference_thresholds.loc[prof_name],
-                    preference_thresholds.loc[prof_name],
-                    reinforced_thresholds.loc[prof_name],
-                    reinforcement_factors,
-                )
-                for alt_name in alternatives_perform.index
-            ]
-            for prof_name in profiles_perform.index
-        ],
-        index=profiles_perform.index,
-        columns=alternatives_perform.index,
-    )
-
-
-def concordance_with_interactions(
-    a: List[NumericValue],
-    b: List[NumericValue],
-    scales: List[QuantitativeScale],
-    weights: List[NumericValue],
-    interactions: List[List[List]],  # missed typing
-    indifference_thresholds: List[Threshold],
-    preference_thresholds: List[Threshold],
-) -> NumericValue:
-    """
-    :param a:
-    :param b:
-    :param scales:
-    :param weights:
-    :param interactions:
-    :param indifferenceThreshold:
-    :param preferenceThreshold:
-    :return:
-    """
-    _all_lens_equal(
-        a=a,
-        b=b,
-        scales=scales,
-        weights=weights,
-        indifference_thresholds=indifference_thresholds,
-        preference_thresholds=preference_thresholds,
-    )
-    _weights_proper_vals(weights)
-
-    if not isinstance(interactions, list) and not all(
-        1 if isinstance(item, list) else 0 in interactions for item in interactions
-    ):
-        raise TypeError("Interactions have to be represented as a matrix.")
-    if not len(interactions) == len(a) and not all(
-        1 if len(row) == len(a) else 0 in interactions for row in interactions
-    ):
-        raise ValueError("Interactions have to be a square matrix.")
-    for i in range(len(interactions)):
-        if interactions[i][i] != []:
-            raise ValueError("Criterion cannot interact with itself.")
-        for j in range(len(interactions[i])):
-            if len(interactions[i][j]) > 0 and len(interactions[i][j]) != 3:
-                raise ValueError(
-                    "Each interaction has to be represented as a list of length 3."
-                )
-            if len(interactions[i][j]) == 3 and interactions[i][j][0] not in [
-                "MW",
-                "MS",
-                "A",
-            ]:
-                raise ValueError(
-                    "The interaction type has to be represented by one of the following tokens:\n"
-                    "'MW' - Mutual Weakening\n'MS' - Mutual Strengthening\n'A' - Antagonistic"
-                )
-            if len(interactions[i][j]) == 3 and interactions[i][j][1] not in [
-                "min",
-                "multi",
-            ]:
-                raise ValueError(
-                    "The Z function has to be represented by one of the following tokens:\n'min' - "
-                    "minimum\n'multi' - multiplication"
-                )
-            if len(interactions[i][j]) == 3 and not isinstance(
-                interactions[i][j][2], get_args(NumericValue)
-            ):
-                raise TypeError("Interaction factor must be a numerical value.")
-            if (
-                len(interactions[i][j]) == 3
-                and interactions[i][j][0] == "MW"
-                and weights[i] - abs(interactions[i][j][2]) < 0
-            ):
-                raise ValueError("Incorrect interaction factor.")
-            if (
-                len(interactions[i][j]) == 3
-                and interactions[i][j][0] == "A"
-                and weights[i] - interactions[i][j][2] < 0
-            ):
-                raise ValueError("Incorrect interaction factor.")
-
-    mutual_strengthening = []
-    mutual_weakening = []
-    antagonistic = []
-    for i in range(len(interactions)):
-        for j in range(len(interactions[i])):
-            if len(interactions[i][j]) > 1:
-                c_i = concordance_marginal(
-                    a[i],
-                    b[i],
-                    scales[i],
-                    indifference_thresholds[i],
-                    preference_thresholds[i],
-                )
-                c_j = concordance_marginal(
-                    a[j],
-                    b[j],
-                    scales[j],
-                    indifference_thresholds[j],
-                    preference_thresholds[j],
-                )
-                if interactions[i][j][0] == "MS":
-                    strengthening_weight = (
-                        weights[i] + weights[j] + interactions[i][j][2]
-                    )
-                    mutual_strengthening.append(
-                        strengthening_weight * min(c_i, c_j)
-                        if interactions[i][j][1] == "min"
-                        else strengthening_weight * c_i * c_j
-                    )
-                elif interactions[i][j][0] == "MW":
-                    weakening_weight = weights[i] + weights[j] + interactions[i][j][2]
-                    mutual_weakening.append(
-                        weakening_weight * min(c_i, c_j)
-                        if interactions[i][j][1] == "min"
-                        else weakening_weight * c_i * c_j
-                    )
-                else:
-                    antagonistic_weight = (
-                        weights[i] + weights[j] - interactions[i][j][2]
-                    )
-                    antagonistic.append(
-                        antagonistic_weight * min(c_i, c_j)
-                        if interactions[i][j][1] == "min"
-                        else antagonistic_weight * c_i * c_j
-                    )
-
-    return (
-        sum(
-            [
-                weights[i]
-                * concordance_marginal(
-                    a[i],
-                    b[i],
-                    scales[i],
-                    indifference_thresholds[i],
-                    preference_thresholds[i],
-                )
-                for i in range(len(a))
-            ]
-        )
-        + sum(mutual_strengthening)
-        + sum(mutual_weakening)
-        - sum(antagonistic)
-    ) / (
-        sum(weights)
-        + sum(mutual_strengthening)
-        + sum(mutual_weakening)
-        - sum(antagonistic)
-    )
-
-
-def concordance_w_i(
-    alternatives_perform: List[List[NumericValue]],
-    scales: List[QuantitativeScale],
-    weights: List[NumericValue],
-    indifference_thresholds: List[Threshold],
-    preference_thresholds: List[Threshold],
-    interactions,  # missing typing
-) -> List[List[NumericValue]]:
-    return [
-        [
-            concordance_with_interactions(
-                alternatives_perform[i],
-                alternatives_perform[j],
-                scales,
-                weights,
-                interactions,
-                indifference_thresholds,
-                preference_thresholds,
-            )
-            for j in range(len(alternatives_perform[i]))
-        ]
-        for i in range(len(alternatives_perform))
-    ]
-=======
 """This module implements methods to compute concordance."""
 from typing import Any, Dict, Optional, Tuple, Union, get_args
 from enum import Enum
@@ -1260,5 +642,4 @@
         ],
         index=alternatives_perform.index,
         columns=alternatives_perform.index,
-    )
->>>>>>> 51ad221a
+    )