"""This module implements methods to make an outranking."""
from enum import Enum
from typing import Any, Callable, List, Optional, Tuple, Union

import numpy as np
import pandas as pd

from ..core.aliases import NumericValue
from ._validation import _check_index_value_interval
from .utils import linear_function, reverse_transform_series, transform_series


class OutrankingRelation(Enum):
    INDIFF = "INDIFFERENCE"
    PQ = "STRONG OR WEAK PREFERENCE"
    R = "INCOMPARABILITY"


def crisp_outranking_cut_marginal(
    credibility: NumericValue,
    cutting_level: NumericValue,
) -> bool:
    """Constructs a crisp outranking relation,
    based on the credibility value S(a, b).

    :param credibility: credibility of outranking, value from [0, 1] interval
    :param cutting_level: value from [0.5, 1] interval

    :return: ``True`` if a outranks b, ``False`` otherwise
    """
    _check_index_value_interval(credibility, "credibility")
    _check_index_value_interval(cutting_level, "cutting level", minimal_val=0.5)
    return credibility >= cutting_level


def crisp_outranking_cut(
    credibility_table: pd.DataFrame,
    cutting_level: NumericValue,
) -> pd.DataFrame:
    """Constructs crisp outranking relations,
    based on credibility values.

    :param credibility_table: table with credibility values
    :param cutting_level: value from [0.5, 1] interval

    :return: Boolean table the same size as the credibility table
    """
    return pd.DataFrame(
        [
            [
                crisp_outranking_cut_marginal(
                    credibility_table.loc[alt_name_a][alt_name_b], cutting_level
                )
                for alt_name_b in credibility_table.index.values
            ]
            for alt_name_a in credibility_table.index.values
        ],
        index=credibility_table.index,
        columns=credibility_table.index,
    )


def crisp_outranking_Is_marginal(
    concordance_comprehensive: NumericValue,
    discordance_comprehensive_bin: int,
    concordance_cutting_level: NumericValue,
) -> bool:
    """Constructs a crisp outranking relation, based on
    comprehensive concordance C(a, b) and comprehensive
    binary discordance D(a, b) indices.

    :param concordance_comprehensive: comprehensive concordance of two alternatives
    :param discordance_comprehensive_bin: comprehensive binary concordance of two alternatives
    :param concordance_cutting_level: concordance majority threshold (cutting level)

    :return: ``True`` if a outranks b, ``False`` otherwise
    """
    _check_index_value_interval(concordance_comprehensive, "comprehensive concordance")
    _check_index_value_interval(concordance_cutting_level, "cutting level", minimal_val=0.5)

    if discordance_comprehensive_bin not in [0, 1]:
        raise ValueError(
            "Provided comprehensive discordance is not binary. Expected 0 or 1 value, but "
            f"got {discordance_comprehensive_bin} instead."
        )

    return (
        concordance_comprehensive >= concordance_cutting_level
        and discordance_comprehensive_bin == 0
    )


def crisp_outranking_Is(
    concordance_comprehensive_table: pd.DataFrame,
    discordance_comprehensive_bin_table: pd.DataFrame,
    concordance_cutting_level: NumericValue,
) -> pd.DataFrame:
    """Constructs a crisp outranking relations, based on
    comprehensive concordance C(a, b) and comprehensive
    binary discordance D(a, b) indices.

    :param concordance_comprehensive_table: table with comprehensive concordance indices
    :param discordance_comprehensive_bin_table: table with comprehensive binary
    discordance indices
    :param concordance_cutting_level: concordance majority threshold (cutting level)

    :return: Boolean table the same size as the concordance and discordance tables
    """
    return pd.DataFrame(
        [
            [
                crisp_outranking_Is_marginal(
                    concordance_comprehensive_table.loc[alt_name_a][alt_name_b],
                    discordance_comprehensive_bin_table.loc[alt_name_a][alt_name_b],
                    concordance_cutting_level,
                )
                for alt_name_b in concordance_comprehensive_table.index.values
            ]
            for alt_name_a in concordance_comprehensive_table.index.values
        ],
        index=concordance_comprehensive_table.index,
        columns=concordance_comprehensive_table.index,
    )


def crisp_outranking_coal_marginal(
    concordance_comprehensive: NumericValue,
    discordance_comprehensive: NumericValue,
    concordance_cutting_level: NumericValue,
    discordance_cutting_level: NumericValue,
) -> bool:
    """Constructs a crisp outranking relation, based on
    comprehensive concordance C(a, b) and comprehensive
    discordance D(a, b) indices.

    :param concordance_comprehensive: comprehensive concordance of two alternatives
    :param discordance_comprehensive: comprehensive concordance of two alternatives
    :param concordance_cutting_level: concordance majority threshold (cutting level)
    :param discordance_cutting_level: discordance majority threshold (cutting level)

    :return: ``True`` if a outranks b, ``False`` otherwise
    """
    _check_index_value_interval(concordance_comprehensive, "comprehensive concordance")
    _check_index_value_interval(discordance_comprehensive, "comprehensive discordance")
    _check_index_value_interval(
        concordance_cutting_level, "concordance majority threshold", minimal_val=0.5
    )
    _check_index_value_interval(
        discordance_cutting_level, "discordance majority threshold", include_min=False
    )
    return (
        concordance_comprehensive >= concordance_cutting_level
        and discordance_comprehensive < discordance_cutting_level
    )


def crisp_outranking_coal(
    concordance_comprehensive_table: pd.DataFrame,
    discordance_comprehensive_table: pd.DataFrame,
    concordance_cutting_level: NumericValue,
    discordance_cutting_level: NumericValue,
) -> pd.DataFrame:
    """Constructs a crisp outranking relations, based on
    comprehensive concordance C(a, b) and comprehensive
    discordance D(a, b) indices.

    :param concordance_comprehensive_table: comprehensive concordance table
    :param discordance_comprehensive_table: comprehensive discordance table
    :param concordance_cutting_level: concordance majority threshold (cutting level)
    :param discordance_cutting_level: discordance majority threshold (cutting level)

    :return: Boolean table the same size as the concordance and discordance tables
    """
    return pd.DataFrame(
        [
            [
                crisp_outranking_coal_marginal(
                    concordance_comprehensive_table.loc[alt_name_a][alt_name_b],
                    discordance_comprehensive_table.loc[alt_name_a][alt_name_b],
                    concordance_cutting_level,
                    discordance_cutting_level,
                )
                for alt_name_b in concordance_comprehensive_table.index.values
            ]
            for alt_name_a in concordance_comprehensive_table.index.values
        ],
        index=concordance_comprehensive_table.index,
        columns=concordance_comprehensive_table.index,
    )


def outranking_relation_marginal(
    crisp_outranking_ab: bool,
    crisp_outranking_ba: bool,
) -> Optional[OutrankingRelation]:
    """Aggregates the crisp outranking relations

    :param crisp_outranking_ab: crisp outranking relation of (a, b) alternatives
    :param crisp_outranking_ba: crisp outranking relation of (b, a) alternatives

    :return:
        * None, if b is preferred to a
        * OutrankingRelation enum
    """
    if crisp_outranking_ab and crisp_outranking_ba:
        return OutrankingRelation.INDIFF

    if crisp_outranking_ab and not crisp_outranking_ba:
        return OutrankingRelation.PQ

    if not crisp_outranking_ab and not crisp_outranking_ba:
        return OutrankingRelation.R

    return None


def outranking_relation(
    crisp_outranking_table: pd.DataFrame,
    crisp_outranking_table_profiles: Optional[pd.DataFrame] = None,
) -> Union[pd.DataFrame, Tuple[pd.DataFrame, pd.DataFrame]]:
    """Aggregates crisp outranking relations.

    :param crisp_outranking_table: table with crisp relations
    between alternatives or between alternatives and profiles.
    :param crisp_outranking_table_profiles: table with crisp relations
    between profiles and alternatives

    :return: one table with outranking relations between alternatives, if only
    one table was provided, in other case the function will return two
    tables - first one with alternatives - profiles, second one with
    profiles - alternatives comparison.
    """
    if crisp_outranking_table_profiles is not None:
        return pd.DataFrame(
            [
                [
                    outranking_relation_marginal(
                        crisp_outranking_table.loc[alt_name][profile_name],
                        crisp_outranking_table_profiles.loc[profile_name][alt_name],
                    )
                    for profile_name in crisp_outranking_table_profiles.index.values
                ]
                for alt_name in crisp_outranking_table.index.values
            ],
            index=crisp_outranking_table.index,
            columns=crisp_outranking_table_profiles.index,
        ), pd.DataFrame(
            [
                [
                    outranking_relation_marginal(
                        crisp_outranking_table_profiles.loc[profile_name][alt_name],
                        crisp_outranking_table.loc[alt_name][profile_name],
                    )
                    for alt_name in crisp_outranking_table.index.values
                ]
                for profile_name in crisp_outranking_table_profiles.index.values
            ],
            index=crisp_outranking_table_profiles.index,
            columns=crisp_outranking_table.index,
        )

    return pd.DataFrame(
        [
            [
                outranking_relation_marginal(
                    crisp_outranking_table.loc[alt_name_a][alt_name_b],
                    crisp_outranking_table.loc[alt_name_b][alt_name_a],
                )
                for alt_name_b in crisp_outranking_table.index.values
            ]
            for alt_name_a in crisp_outranking_table.index.values
        ],
        index=crisp_outranking_table.index,
        columns=crisp_outranking_table.index,
    )


def _get_maximal_credibility_index(credibility_matrix: pd.DataFrame) -> NumericValue:
    """Selects the maximal credibility index, based on credibility matrix S(a, b)
    with zeroed diagonal.

    :param credibility_matrix: matrix with credibility values for each alternatives' pair

    :return: Maximal credibility index, value from the [0, 1] interval
    """
    return max(credibility_matrix.max())


def _get_minimal_credibility_index(
    credibility_matrix: pd.DataFrame,
    maximal_credibility_index: NumericValue,
    alpha: NumericValue = -0.15,
    beta: NumericValue = 0.30,
) -> NumericValue:
    """Selects the minimal credibility index, based on credibility matrix S(a, b)
    with zeroed diagonal, maximal_credibility_index and given linear function coefficients.

    :param credibility_matrix: matrix with credibility values for each alternatives' pair
    :param maximal_credibility_index: maximal credibility index, value from the [0, 1] interval
    :param alpha: coefficient of the independent variable, defaults to -0.15
    :param beta: y-intercept, defaults to 0.30

    :return: Minimal credibility index, value from the [0, 1] interval
    """
    threshold_value = maximal_credibility_index - linear_function(
        maximal_credibility_index, alpha, beta
    )

    for alt_name_a in credibility_matrix.index.values:
        for alt_name_b in credibility_matrix.index.values:
            if threshold_value <= credibility_matrix.loc[alt_name_a][alt_name_b]:
                credibility_matrix.loc[alt_name_a][alt_name_b] = 0.0

    return max(credibility_matrix.max())


def crisp_outranking_relation_distillation(
    credibility_pair_value_ab: NumericValue,
    credibility_pair_value_ba: NumericValue,
    minimal_credibility_index: NumericValue,
    alpha: NumericValue = -0.15,
    beta: NumericValue = 0.30,
) -> int:
    """Constructs crisp outranking relations for distillation,
    based on credibility values of pairs (a, b) and (b, a) alternatives,
    also minimal_credibility_index.

    :param credibility_pair_value_ab: credibility value of (a, b) alternatives
    :param credibility_pair_value_ba:  credibility value of (b, a) alternatives
    :param minimal_credibility_index: minimal credibility index, value from the [0, 1] interval
    :param alpha: coefficient of the independent variable, defaults to -0.15
    :param beta: y-intercept, defaults to 0.30

    :return: 1 if undermentioned inequality is true, 0 otherwise
    """
    return (
        1
        if credibility_pair_value_ab > minimal_credibility_index
        and credibility_pair_value_ab
        > credibility_pair_value_ba + linear_function(alpha, credibility_pair_value_ab, beta)
        else 0
    )


def alternative_qualities(
    credibility_matrix: pd.DataFrame,
    alpha: NumericValue = -0.15,
    beta: NumericValue = 0.30,
    maximal_credibility_index: Optional[NumericValue] = None,
) -> Tuple[pd.Series, NumericValue]:
    """Computes strength and weakness of each alternative a as the numbers of alternatives
    which are, respectively, outranked by a or outrank a.

    :param credibility_matrix: matrix with credibility values for each alternatives' pair
    :param alpha: coefficient of the independent variable, defaults to -0.15
    :param beta: y-intercept, defaults to 0.30
    :param maximal_credibility_index: optional minimal credibility index from outer distillation,
    defaults to None

    :return: Quality of a computed as the difference of its strength and weakness,
    also maximal credibility index for possible inner distillation
    """
    if maximal_credibility_index is None:
        maximal_credibility_index = _get_maximal_credibility_index(credibility_matrix)
    minimal_credibility_index = _get_minimal_credibility_index(
        credibility_matrix.copy(), maximal_credibility_index, alpha, beta
    )

    alternatives_strength = pd.Series(
        {
            alt_name_a: sum(
                (
                    crisp_outranking_relation_distillation(
                        credibility_matrix.loc[alt_name_a][alt_name_b],
                        credibility_matrix.loc[alt_name_b][alt_name_a],
                        minimal_credibility_index,
                        alpha,
                        beta,
                    )
                )
                for alt_name_b in credibility_matrix.index.values
            )
            for alt_name_a in credibility_matrix.index.values
        }
    )

    alternatives_weakness = pd.Series(
        {
            alt_name_b: sum(
                (
                    crisp_outranking_relation_distillation(
                        credibility_matrix.loc[alt_name_a][alt_name_b],
                        credibility_matrix.loc[alt_name_b][alt_name_a],
                        minimal_credibility_index,
                        alpha,
                        beta,
                    )
                )
                for alt_name_a in credibility_matrix.index.values
            )
            for alt_name_b in credibility_matrix.index.values
        }
    )

    return alternatives_strength - alternatives_weakness, minimal_credibility_index


def _distillation_process(
    credibility_matrix: pd.DataFrame,
    remaining_alt_indices: pd.Series,
    preference_operator: Callable,
    alpha: NumericValue = -0.15,
    beta: NumericValue = 0.30,
    maximal_credibility_index: Optional[NumericValue] = None,
) -> Tuple[pd.Series, NumericValue]:
    """Conducts main distillation process.

    :param credibility_matrix: matrix with credibility values for each alternatives' pair
    :param remaining_alt_indices: remaining alternatives' indices to conduct distillation
    :param preference_operator: represents distillation order (max - downward / min - upward)
    :param alpha: coefficient of the independent variable, defaults to -0.15
    :param beta: y-intercept, defaults to 0.30
    :param maximal_credibility_index: optional minimal credibility index from outer distillation,
    defaults to None

    :return: Set of alternatives with the greatest quality,
    also maximal credibility index for possible inner distillation
    """
    updated_credibility_matrix = credibility_matrix.loc[remaining_alt_indices][
        remaining_alt_indices
    ]

    qualities, minimal_credibility_index = alternative_qualities(
        updated_credibility_matrix, alpha, beta, maximal_credibility_index
    )

    return (
        qualities[qualities == preference_operator(qualities)],
        minimal_credibility_index,
    )


def distillation(
    credibility_matrix: pd.DataFrame,
    upward_order: bool = False,
    alpha: NumericValue = -0.15,
    beta: NumericValue = 0.30,
) -> pd.Series:
    """Conducts either descending or ascending distillation in the set of alternatives
    on the basis of credibility matrix. Depending on the boolean variable upward order,
    it provides either upward or downward order. Output can be parametrized
    with linear function coefficients.

    :param credibility_matrix: matrix with credibility values for each alternatives' pair
    :param upward_order: descending order if False, otherwise ascending, defaults to False
    :param alpha: coefficient of the independent variable, defaults to -0.15
    :param beta: y-intercept, defaults to 0.30

    :return: Nested list of complete upward or downward order
    """
    np.fill_diagonal(credibility_matrix.values, 0)
    preference_operator = min if upward_order else max
    remaining_alt_indices = credibility_matrix.index.to_series()
    order = pd.Series([], dtype="float64")
    level: int = 1

    while not remaining_alt_indices.empty:
        preferred_alternatives, minimal_credibility_index = _distillation_process(
            credibility_matrix, remaining_alt_indices, preference_operator, alpha, beta
        )

        if len(preferred_alternatives) > 1:
            preferred_alternatives, _ = _distillation_process(
                credibility_matrix,
                preferred_alternatives.index.to_series(),
                preference_operator,
                alpha,
                beta,
                minimal_credibility_index,
            )

        remaining_alt_indices = remaining_alt_indices.drop(preferred_alternatives.index)
        order[level] = preferred_alternatives.index.to_list()
        level += 1

    return order[::-1] if upward_order else order


def order_to_outranking_matrix(order: pd.Series) -> pd.DataFrame:
    """Transforms order (upward or downward) to outranking matrix.

    :param order: nested list with order (upward or downward)

    :return: Outranking matrix of given order
    """
    alternatives = order.explode().to_list()
    outranking_matrix = pd.DataFrame(0, index=alternatives, columns=alternatives)

    for position in order:
        outranking_matrix.loc[position, position] = 1
        outranking_matrix.loc[position, alternatives[alternatives.index(position[-1]) + 1:]] = 1

    return outranking_matrix


def final_ranking_matrix(
    descending_order_matrix: pd.DataFrame, ascending_order_matrix: pd.DataFrame
) -> pd.DataFrame:
    """Constructs final partial preorder intersection from downward and upward orders of
    alternatives derived from the descending and ascending distillation procedures, respectively.

    :param descending_order_matrix: outranking matrix from downward order
    :param ascending_order_matrix: outranking matrix from upward order

    :return: Final outranking matrix
    """
    return descending_order_matrix * ascending_order_matrix


def ranks(final_ranking_matrix: pd.DataFrame) -> pd.Series:
    """Constructs ranks of the alternatives in the final preorder.

    :param final_ranking_matrix: outranking matrix from final ranking

    :return: Nested list of ranks
    """
    ranks_ranking = pd.Series([], dtype="float64")
    remaining_alt_indices = final_ranking_matrix.index.to_series()
    level: int = 1

    while not remaining_alt_indices.empty:
        rank_level = []
        for alt_name_a in remaining_alt_indices.index.values:
            current_rank = True
            for alt_name_b in remaining_alt_indices.index.values:
                if (
                    alt_name_a != alt_name_b
                    and final_ranking_matrix.loc[alt_name_b][alt_name_a] == 1
                    and final_ranking_matrix.loc[alt_name_a][alt_name_b] == 0
                ):
                    current_rank = False
                    break

            if current_rank:
                rank_level.append(alt_name_a)

        remaining_alt_indices = remaining_alt_indices.drop(rank_level)
        ranks_ranking[level] = rank_level
        level += 1

    return ranks_ranking


def _change_to_series(crisp_outranking_table: pd.DataFrame) -> pd.Series:
    return pd.Series(
        {
            alt_name_b: [
                alt_name_a
                for alt_name_a in crisp_outranking_table.index
                if crisp_outranking_table.loc[alt_name_b][alt_name_a] != 0
            ]
            for alt_name_b in crisp_outranking_table.index.values
        }
    )


def strongly_connected_components(graph: pd.Series) -> List[List[Any]]:
    index_counter = [0]
    stack, result = [], []
    lowlink, index = {}, {}

    # Function checks if node make with another strongly_connected_component. If so
    # return list of nodes. Otherwise return only this node as a list.
    def _strong_connect(node):
        index[node] = index_counter[0]
        lowlink[node] = index_counter[0]
        index_counter[0] += 1
        stack.append(node)

        successors = graph[node]
        for successor in successors:
            if successor not in index:
                _strong_connect(successor)
                lowlink[node] = min(lowlink[node], lowlink[successor])
            elif successor in stack:
                lowlink[node] = min(lowlink[node], index[successor])

        if lowlink[node] == index[node]:
            connected_component = []

            while True:
                successor = stack.pop()
                connected_component.append(successor)
                if successor == node:
                    break
            result.append(connected_component)

    for node in graph.index:
        if node not in index:
            _strong_connect(node)
    return result


def aggregate(graph: pd.Series) -> pd.Series:
    new_graph = graph.copy()
    for vertices in strongly_connected_components(graph):
        if len(vertices) == 1:
            continue
        aggregated = ", ".join(str(v) for v in vertices)
        new_connections = list(
            set([v for key in vertices for v in graph[key] if v not in vertices])
        )
        new_graph = new_graph.drop(labels=vertices)
        for key in new_graph.index.values:
            for vertex in new_graph[key][:]:
                if vertex in vertices:
                    new_graph[key].remove(vertex)
                    if aggregated not in new_graph[key]:
                        new_graph[key].append(aggregated)
        new_graph[aggregated] = new_connections
    for key in new_graph.index.values:
        if key in new_graph[key]:
            new_graph[key].remove(key)
    return new_graph


def find_vertices_without_predecessor(graph: pd.Series) -> List[Any]:
    vertices_with_predecessor = list(set([v for key in graph.index.values for v in graph[key]]))
    return [vertex for vertex in graph.index if vertex not in vertices_with_predecessor]


def find_kernel(crisp_outranking_table: pd.DataFrame) -> List[str]:
    """This function finds a kernel (out1) in a graph
    constructed on the basis of a crisp outranking relation
    :param crisp_outranking_table: table with crisp relations
    between alternatives
    :return: every alternative that is in kernel
    """
    graph = _change_to_series(crisp_outranking_table)
    graph = aggregate(graph)
    not_kernel: List = []
    kernel = find_vertices_without_predecessor(graph)
    for vertex in kernel:
        not_kernel = not_kernel + graph[vertex]
        graph.pop(vertex)
    while len(graph.keys()) != 0:
        vertices = find_vertices_without_predecessor(graph)
        for vertex in vertices:
            if vertex not in not_kernel:
                kernel.append(vertex)
                not_kernel = not_kernel + graph[vertex]
            graph.pop(vertex)
    return kernel


def net_flow_score(outranking_table: pd.DataFrame) -> pd.Series:
    """This function computes net flow scores for all
    alternatives.
    :param crisp_outranking_table: table with crisp relations
    between alternatives
    :return: net flow scores for all alternatives
    """
    return pd.Series(
        [
            outranking_table.loc[alt_name].sum() - outranking_table[alt_name].sum()
            for alt_name in outranking_table.index.values
        ],
        index=outranking_table.index,
    ).sort_values(ascending=False)


def median_order(ranks: pd.Series, downward_order: pd.Series, upward_order: pd.Series) -> pd.Series:
    """Constructs median preorder.

    :param ranks: nested list of ranks of the alternatives
    :param downward_order: nested list of downward order
    :param upward_order: nested list of upward order

    :return: Nested list of median preorder
    """
    alternatives = ranks.explode().to_list()
    ranks = transform_series(ranks)
    downward_order = transform_series(downward_order)
    upward_order = transform_series(upward_order)

    initial_order = []
    for i in range(len(ranks)):
        initial_order.append(i)
        for j in range(i, 0, -1):
            alt_name_a, alt_name_b = (
                alternatives[initial_order[j]],
                alternatives[initial_order[j - 1]],
            )

            if ranks[alt_name_a] < ranks[alt_name_b]:
                initial_order[j], initial_order[j - 1] = (
                    initial_order[j - 1],
                    initial_order[j],
                )

            elif ranks[alt_name_a] == ranks[alt_name_b]:
                downwards_difference = downward_order[alt_name_a] - downward_order[alt_name_b]
                upwards_difference = upward_order[alt_name_a] - upward_order[alt_name_b]

                if downwards_difference + upwards_difference < 0:
                    initial_order[j], initial_order[j - 1] = (
                        initial_order[j - 1],
                        initial_order[j],
                    )

    final_order = pd.Series([], dtype="float64")
    level: int = 1
    for i in range(len(initial_order)):
        alt_name_a, alt_name_b = (
            alternatives[initial_order[i]],
            alternatives[initial_order[i - 1]],
        )

        if ranks[alt_name_a] > ranks[alt_name_b]:
            level += 1

        elif ranks[alt_name_a] == ranks[alt_name_b]:
            downwards_difference = downward_order[alt_name_a] - downward_order[alt_name_b]
            upwards_difference = upward_order[alt_name_a] - upward_order[alt_name_b]

            if downwards_difference + upwards_difference > 0:
                level += 1

        final_order[alternatives[initial_order[i]]] = level

    return reverse_transform_series(final_order)


<<<<<<< HEAD
def assign_tri_c_class(
    categories_profiles: pd.Series,
    crisp_outranking_alt_prof: pd.DataFrame,
    crisp_outranking_prof_alt: pd.DataFrame,
    credibility_alt_prof: pd.DataFrame,
    credibility_prof_alt: pd.DataFrame,
) -> pd.Series:
    """
    :param categories_profiles: dictionary with characteristic (central) profiles
    :param crisp_outranking_alt_prof:
    :param crisp_outranking_prof_alt:
    :param credibility_alt_prof:
    :param credibility_prof_alt:
    :return:
    """

    assignment = pd.Series([], dtype=pd.StringDtype(storage=None))

    assignments_descending = []
    assignments_ascending = []
    for alternative in crisp_outranking_alt_prof.index.values:
        found_descending = False
        for i, profile in enumerate(
            categories_profiles[len(categories_profiles) - 2:: -1]
        ):
            p_next = categories_profiles.iloc[len(categories_profiles) - i - 1]
            relation = outranking_relation_marginal(
                crisp_outranking_alt_prof.loc[alternative][profile],
                crisp_outranking_prof_alt.loc[profile][alternative],
            )
            relation_next = outranking_relation_marginal(
                crisp_outranking_alt_prof.loc[alternative][p_next],
                crisp_outranking_prof_alt.loc[p_next][alternative],
            )
            if relation == OutrankingRelation.PQ and (
                credibility_alt_prof.loc[alternative][p_next]
                > credibility_prof_alt.loc[profile][alternative]
                or credibility_alt_prof.loc[alternative][p_next]
                >= credibility_prof_alt.loc[profile][alternative]
                and relation_next == OutrankingRelation.R
            ):
                p_next = categories_profiles[categories_profiles == p_next].index[0]
                category = categories_profiles[p_next]
                assignments_descending.append((alternative, category))
                found_descending = True
                break
        if not found_descending:
            assignments_descending.append((alternative, categories_profiles[0]))

        found_ascending = False
        for i, profile in enumerate(categories_profiles[1:]):
            p_prev = categories_profiles.iloc[i]
            relation = outranking_relation_marginal(
                crisp_outranking_prof_alt.loc[profile][alternative],
                crisp_outranking_alt_prof.loc[alternative][profile],
            )
            relation_prev = outranking_relation_marginal(
                crisp_outranking_alt_prof.loc[alternative][p_prev],
                crisp_outranking_prof_alt.loc[p_prev][alternative],
            )
            if relation == OutrankingRelation.PQ and (
                credibility_prof_alt.loc[p_prev][alternative]
                > credibility_alt_prof.loc[alternative][profile]
                or credibility_prof_alt.loc[p_prev][alternative]
                >= credibility_alt_prof.loc[alternative][profile]
                and relation_prev == OutrankingRelation.R
            ):
                p_prev = categories_profiles[categories_profiles == p_prev].index[0]
                category = categories_profiles[p_prev]
                assignments_ascending.append((alternative, category))
                found_ascending = True
                break
        if not found_ascending:
            assignments_ascending.append((alternative, categories_profiles[-1]))
    for i in zip(assignments_descending, assignments_ascending):
        assignment[i[0][0]] = (i[0][1], i[1][1])

    return assignment


def assign_tri_rc_class(
    categories_profiles: pd.Series,
    crisp_outranking_alt_prof: pd.DataFrame,
    crisp_outranking_prof_alt: pd.DataFrame,
    credibility_alt_prof: pd.DataFrame,
    credibility_prof_alt: pd.DataFrame,
) -> pd.Series:
    """

    :param categories_profiles:
    :param crisp_outranking_alt_prof:
    :param crisp_outranking_prof_alt:
    :param credibility_alt_prof:
    :param credibility_prof_alt:
    :return:
    """
    assignment = pd.Series([], dtype=pd.StringDtype(storage=None))

    assignments_descending = []
    assignments_ascending = []
    for alternative in crisp_outranking_alt_prof.index.values:
        found_descending = False
        for i, profile in enumerate(
            categories_profiles[len(categories_profiles) - 2:: -1]
        ):
            p_next = categories_profiles.iloc[len(categories_profiles) - i - 1]
            relation = outranking_relation_marginal(
                crisp_outranking_alt_prof.loc[alternative][profile],
                crisp_outranking_prof_alt.loc[profile][alternative],
            )
            if (
                relation == OutrankingRelation.PQ
                and credibility_alt_prof.loc[alternative][p_next]
                > credibility_prof_alt.loc[profile][alternative]
            ):
                p_next = categories_profiles[categories_profiles == p_next].index[0]
                category = categories_profiles[p_next]
                assignments_descending.append((alternative, category))
                found_descending = True
                break

        if not found_descending:
            assignments_descending.append((alternative, categories_profiles[0]))

        found_ascending = False
        for i, profile in enumerate(categories_profiles[1:]):
            p_prev = categories_profiles.iloc[i]
            relation = outranking_relation_marginal(
                crisp_outranking_prof_alt.loc[profile][alternative],
                crisp_outranking_alt_prof.loc[alternative][profile],
            )
            if (
                relation == OutrankingRelation.PQ
                and credibility_prof_alt.loc[p_prev][alternative]
                > credibility_alt_prof.loc[alternative][profile]
            ):
                p_prev = categories_profiles[categories_profiles == p_prev].index[0]
                category = categories_profiles[p_prev]
                assignments_ascending.append((alternative, category))
                found_ascending = True
                break
        if not found_ascending:
            assignments_ascending.append((alternative, categories_profiles[-1]))
    for i in zip(assignments_descending, assignments_ascending):
        assignment[i[0][0]] = (i[0][1], i[1][1])
    return assignment


def assign_tri_class(
    categories_profiles: pd.Series,
    crisp_outranking_alt_prof: pd.DataFrame,
    crisp_outranking_prof_alt: pd.DataFrame,
) -> pd.Series:
    """
    This function assigns alternatives to classes according to the outranking.
    :param categories_profiles: dictionary with boundary profiles
    :param crisp_outranking_alt_prof: DataFrame containing crisp outranking values
    :param crisp_outranking_prof_alt:
    :return:
    """
    assignment = pd.Series([], dtype=pd.StringDtype(storage=None))
    # Flattening the structure of categories
    ranking = pd.Series(sum(categories_profiles, ())).unique()

    for alternative in crisp_outranking_alt_prof.index.values:
        # Pessimistic assignment
        pessimistic_idx = 0
        for i, profile in list(enumerate(categories_profiles.index))[::-1]:
            relation = outranking_relation_marginal(
                crisp_outranking_alt_prof.loc[alternative][profile],
                crisp_outranking_prof_alt.loc[profile][alternative],
            )
            if relation in (OutrankingRelation.INDIFF, OutrankingRelation.PQ):
                pessimistic_idx = i + 1
                break

        # Optimistic assignment
        optimistic_idx = len(categories_profiles)
        for i, profile in enumerate(categories_profiles.index):
            relation = outranking_relation_marginal(
                crisp_outranking_prof_alt.loc[profile][alternative],
                crisp_outranking_alt_prof.loc[alternative][profile],
            )
            if relation == OutrankingRelation.PQ:
                optimistic_idx = i
                break

        assignment[alternative] = (
            ranking[pessimistic_idx],
            ranking[optimistic_idx],
        )
=======
def assign_tri_nb_class(
    crisp_outranking_ap: pd.DataFrame,
    crisp_outranking_pa: pd.DataFrame,
    categories: pd.Series,
    optimistic: bool = True,
) -> pd.Series:
    """_summary_

    :param crisp_outranking_ap: _description_
    :param crisp_outranking_pa: _description_
    :param profiles: _description_
    :param optimistic: _description_
    :return: _description_
    """
    assignment = pd.Series([], dtype=pd.StringDtype(storage=None))
    if not optimistic:
        for alternative in crisp_outranking_ap.index.values:
            for category, profiles in categories.items():
                in_category = False
                for profile in profiles:
                    relation_pa = outranking_relation_marginal(
                        crisp_outranking_pa.loc[profile][alternative],
                        crisp_outranking_ap.loc[alternative][profile],
                    )
                    relation_ap = outranking_relation_marginal(
                        crisp_outranking_ap.loc[alternative][profile],
                        crisp_outranking_pa.loc[profile][alternative],
                    )
                    if relation_ap in {
                        OutrankingRelation.PQ,
                        OutrankingRelation.INDIFF,
                    }:
                        in_category = True
                    if relation_pa == OutrankingRelation.PQ:
                        in_category = False
                        break
                if in_category:
                    assignment[alternative] = category
                    break
            if not in_category:
                assignment[alternative] = categories.index.values[-1]

    if optimistic:
        for alternative in crisp_outranking_ap.index.values:
            current_category = categories.index.values[-1]
            in_category = False
            for category, profiles in categories[-2::-1].items():
                in_category = False
                for profile in profiles:
                    relation_pa = outranking_relation_marginal(
                        crisp_outranking_pa.loc[profile][alternative],
                        crisp_outranking_ap.loc[alternative][profile],
                    )
                    relation_ap = outranking_relation_marginal(
                        crisp_outranking_ap.loc[alternative][profile],
                        crisp_outranking_pa.loc[profile][alternative],
                    )
                    if relation_pa == OutrankingRelation.PQ:
                        in_category = True
                    if relation_ap == OutrankingRelation.PQ:
                        in_category = False
                        break
                if in_category:
                    assignment[alternative] = current_category
                    break
                current_category = category
            if not in_category:
                assignment[alternative] = categories.index.values[0]
>>>>>>> e8707380
    return assignment<|MERGE_RESOLUTION|>--- conflicted
+++ resolved
@@ -731,7 +731,6 @@
     return reverse_transform_series(final_order)
 
 
-<<<<<<< HEAD
 def assign_tri_c_class(
     categories_profiles: pd.Series,
     crisp_outranking_alt_prof: pd.DataFrame,
@@ -923,7 +922,9 @@
             ranking[pessimistic_idx],
             ranking[optimistic_idx],
         )
-=======
+    return assignment
+
+
 def assign_tri_nb_class(
     crisp_outranking_ap: pd.DataFrame,
     crisp_outranking_pa: pd.DataFrame,
@@ -992,5 +993,4 @@
                 current_category = category
             if not in_category:
                 assignment[alternative] = categories.index.values[0]
->>>>>>> e8707380
     return assignment