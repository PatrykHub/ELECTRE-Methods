--- conflicted
+++ resolved
@@ -1,363 +1,260 @@
-<<<<<<< HEAD
-from core.aliases import NumericValue
-from typing import List
-from core.scales import QuantitativeScale, PreferenceDirection
-
-
-def concordance_marginal(a_value: NumericValue,
-                         b_value: NumericValue,
-                         scale: QuantitativeScale,
-                         indifference_threshold: List[NumericValue],
-                         preference_threshold: List[NumericValue],
-                         inverse: bool) -> NumericValue:
-    '''
-    :param a_value:
-    :param b_value:
-    :param scale:
-    :param indifference_threshold:
-    :param preference_threshold:
-    :param inverse:
-    :return:
-    '''
-    if not isinstance(a_value, NumericValue) or not isinstance(b_value, NumericValue):
-        raise TypeError('Both criteria values have to be numeric values (int or float).')
-
-    if not isinstance(scale, QuantitativeScale):
-        raise TypeError(f'Wrong scale type. Expected QuantitativeScale, got {type(scale).__name__} instead.')
-
-    if not isinstance(indifference_threshold, list) or \
-            not isinstance(preference_threshold, list) or \
-            len(indifference_threshold) != 2 or len(preference_threshold) != 2:
-        raise TypeError('Both thresholds have to be a two elements list.')
-
-    if a_value not in scale or b_value not in scale:
-        raise ValueError('Both criteria values have to be between the min and max of the given interval.')
-
-    try:
-        if inverse:
-            a_value, b_value = b_value, a_value
-            if scale.preference_direction == PreferenceDirection.MIN:
-                scale.preference_direction = PreferenceDirection.MAX
-            else:
-                scale.preference_direction = PreferenceDirection.MIN
-
-        q_a: NumericValue = indifference_threshold[0] * a_value + indifference_threshold[1]
-        p_a: NumericValue = preference_threshold[0] * a_value + preference_threshold[1]
-
-        if q_a >= p_a:
-            raise ValueError('Indifference threshold can\'t be bigger than the preference threshold.')
-
-        if scale.preference_direction == PreferenceDirection.MIN:
-            if a_value - b_value <= q_a:
-                return 1
-            elif a_value - b_value > p_a:
-                return 0
-            return (b_value - a_value + p_a) / (p_a - q_a)
-
-        if b_value - a_value <= q_a:
-            return 1
-        elif b_value - a_value > p_a:
-            return 0
-        return (p_a - (b_value - a_value)) / (p_a - q_a)
-
-    except TypeError as e:
-        e.args = ('Threshold values have to be numeric values (int or float).',)
-        raise
-
-
-def concordance_comprehensive(a: List[NumericValue],
-                              b: List[NumericValue],
-                              scales: List[QuantitativeScale],
-                              weights: List[NumericValue],
-                              indifference_threshold: List[List[NumericValue]],
-                              preference_threshold: List[List[NumericValue]],
-                              inverse: bool = False) -> NumericValue:
-    """
-
-    :param a:
-    :param b:
-    :param scales:
-    :param weights:
-    :param indifference_threshold:
-    :param preference_threshold:
-    :param inverse:
-    :return:
-    """
-    if not (isinstance(a, list) and isinstance(b, list) and isinstance(scales, list) and isinstance(weights, list) and
-            isinstance(indifference_threshold, list) and isinstance(preference_threshold, list)):
-        raise TypeError('All arguments have to be lists.')
-    if len(a) != len(b) or len(a) != len(scales) or len(a) != len(weights) or \
-            len(a) != len(indifference_threshold) or len(a) != len(preference_threshold):
-        raise ValueError('All lists given in arguments have to have the same length.')
-    for weight in weights:
-        if not isinstance(weight, NumericValue):
-            raise ValueError(f'Wrong weight type. Expected numeric value, got {type(weight).__name__}')
-    return sum(
-        [
-            weights[i] * concordance_marginal(a[i], b[i], scales[i], indifference_threshold[i], preference_threshold[i],
-                                              inverse)
-            for i in range(len(a))
-        ]
-    ) / sum(weights)
-
-
-def concordance_reinforced_pair(a: List[NumericValue],
-                                b: List[NumericValue],
-                                scales: List[QuantitativeScale],
-                                weights: List[NumericValue],
-                                indifference_threshold: List[List[NumericValue]],
-                                preference_threshold: List[List[NumericValue]],
-                                reinforced_thresholds: List[List[NumericValue]],
-                                reinforcement_factors: List[NumericValue],
-                                inverse: bool = False) -> NumericValue:
-    """
-
-    :param a:
-    :param b:
-    :param scales:
-    :param weights:
-    :param indifference_threshold:
-    :param preference_threshold:
-    :param reinforced_thresholds:
-    :param reinforcement_factors:
-    :param inverse:
-    :return:
-    """
-
-    try:
-        reinforced_thresholds = [
-            (reinforced_thresholds[i][0] * a[i] + reinforced_thresholds[i][1]) for i in
-            range(len(reinforced_thresholds))
-        ]
-    except TypeError as e:
-        e.args = ('Threshold values have to be numeric values (int or float).',)
-        raise
-
-    reinforce_occur = [
-        a[i] - b[i] > reinforced_thresholds[i] if scales[i].preference_direction == PreferenceDirection.MIN else
-        a[i] - b[i] < reinforced_thresholds[i]
-        for i in range(len(a))
-    ]
-
-    sum_weights_thresholds = sum([
-        weights[i] * reinforce_occur[i] * reinforcement_factors[i] for i in range(len(reinforcement_factors))
-    ])
-
-    return (
-                   sum_weights_thresholds + sum([
-               0 if reinforce_occur[i] else
-               weights[i] * concordance_marginal(a[i], b[i], scales[i], indifference_threshold[i],
-                                                 preference_threshold[i], inverse)
-               for i in range(len(a))
-           ])
-           ) / (sum_weights_thresholds + sum([weights[i] * (not reinforce_occur[i]) for i in range(len(weights))]))
-
-
-def concordance_reinforced(alternatives_perform: List[List[NumericValue]],
-                           scales: List[QuantitativeScale],
-                           weights: List[NumericValue],
-                           indifference_threshold: List[List[NumericValue]],
-                           preference_threshold: List[List[NumericValue]],
-                           reinforced_thresholds: List[List[NumericValue]],
-                           reinforcement_factors: List[NumericValue],
-                           profiles_perform: List[List[NumericValue]] = None):
-    if profiles_perform is not None:
-        return [
-            [concordance_reinforced_pair(
-                alternatives_perform[i],
-                profiles_perform[j],
-                scales, weights,
-                indifference_threshold, preference_threshold,
-                reinforced_thresholds, reinforcement_factors, True
-            )
-                for j in range(len(profiles_perform))
-            ]
-            for i in range(len(alternatives_perform))
-        ]
-
-    return [
-        [concordance_reinforced_pair(
-            alternatives_perform[i],
-            alternatives_perform[j],
-            scales, weights,
-            indifference_threshold, preference_threshold,
-            reinforced_thresholds, reinforcement_factors
-        )
-            for j in range(len(alternatives_perform[i]))
-        ]
-        for i in range(len(alternatives_perform))
-    ]
-
-
-def concordance(alternatives_perform: List[List[NumericValue]],
-                scales: List[QuantitativeScale],
-                weights: List[NumericValue],
-                indifference_threshold: List[List[NumericValue]],
-                preference_threshold: List[List[NumericValue]],
-                profiles_perform: List[List[NumericValue]] = None):
-    if profiles_perform is not None:
-        return [
-            [concordance_comprehensive(
-                alternatives_perform[i],
-                profiles_perform[j],
-                scales, weights,
-                indifference_threshold, preference_threshold, True
-            )
-                for j in range(len(profiles_perform))
-            ]
-            for i in range(len(alternatives_perform))
-        ]
-
-    return [
-        [concordance_comprehensive(
-            alternatives_perform[i],
-            alternatives_perform[j],
-            scales, weights,
-            indifference_threshold, preference_threshold
-        )
-            for j in range(len(alternatives_perform[i]))
-        ]
-        for i in range(len(alternatives_perform))
-    ]
-=======
-from core.aliases import NumericValue
-from typing import List, Union
-from core.scales import QuantitativeScale, PreferenceDirection
-
-
-def concordance_marginal(a_value: NumericValue,
-                         b_value: NumericValue,
-                         scale: QuantitativeScale,
-                         indifference_threshold: List[NumericValue],
-                         preference_threshold: List[NumericValue],
-                         inverse: bool) -> NumericValue:
-    '''
-
-    :param a_value:
-    :param b_value:
-    :param scale:
-    :param indifference_threshold:
-    :param preference_threshold:
-    :param inverse:
-    :return:
-    '''
-    if not isinstance(a_value, NumericValue) or not isinstance(b_value, NumericValue):
-        raise TypeError('Both criteria values have to be numeric values (int or float).')
-
-    if not isinstance(scale, QuantitativeScale):
-        raise TypeError(f'Wrong scale type. Expected QuantitativeScale, got {type(scale).__name__} instead.')
-
-    if not isinstance(indifference_threshold, list) or \
-            not isinstance(preference_threshold, list) or \
-            len(indifference_threshold) != 2 or len(preference_threshold) != 2:
-        raise TypeError('Both thresholds have to be a two elements list.')
-
-    if a_value not in scale or b_value not in scale:
-        raise ValueError('Both criteria values have to be between the min and max of the given interval.')
-
-    try:
-        if inverse:
-            a_value, b_value = b_value, a_value
-            if scale.preference_direction == PreferenceDirection.MIN:
-                scale.preference_direction = PreferenceDirection.MAX
-            else:
-                scale.preference_direction = PreferenceDirection.MIN
-
-        q_a: NumericValue = indifference_threshold[0] * a_value + indifference_threshold[1]
-        p_a: NumericValue = preference_threshold[0] * a_value + preference_threshold[1]
-
-        if q_a >= p_a:
-            raise ValueError('Indifference threshold can\'t be bigger than the preference threshold.')
-
-        if scale.preference_direction == PreferenceDirection.MIN:
-            if a_value - b_value <= q_a:
-                return 1
-            elif a_value - b_value > p_a:
-                return 0
-            return (b_value - a_value + p_a) / (p_a - q_a)
-
-        if b_value - a_value <= q_a:
-            return 1
-        elif b_value - a_value > p_a:
-            return 0
-        return (p_a - (b_value - a_value)) / (p_a - q_a)
-
-    except TypeError as e:
-        e.args = ('Threshold values have to be numeric values (int or float).',)
-        raise
-
-
-def concordance_comprehensive(a: List[NumericValue],
-                              b: List[NumericValue],
-                              scales: List[QuantitativeScale],
-                              weights: List[NumericValue],
-                              indifference_threshold: List[List[NumericValue]],
-                              preference_threshold: List[List[NumericValue]],
-                              inverse: bool = False) -> NumericValue:
-    '''
-
-    :param a:
-    :param b:
-    :param scales:
-    :param weights:
-    :param indifference_threshold:
-    :param preference_threshold:
-    :param inverse:
-    :return:
-    '''
-    if not (isinstance(a, list) and isinstance(b, list) and isinstance(scales, list) and isinstance(weights, list) and
-            isinstance(indifference_threshold, list) and isinstance(preference_threshold, list)):
-        raise TypeError('All arguments have to be lists.')
-    if len(a) != len(b) or len(a) != len(scales) or len(a) != len(weights) or \
-            len(a) != len(indifference_threshold) or len(a) != len(preference_threshold):
-        raise ValueError('All lists given in arguments have to have the same length.')
-    for weight in weights:
-        if not isinstance(weight, NumericValue):
-            raise ValueError(f'Wrong weight type. Expected numeric value, got {type(weight).__name__}')
-    return sum(
-        [
-            weights[i] * concordance_marginal(a[i], b[i], scales[i], indifference_threshold[i], preference_threshold[i],
-                                              inverse)
-            for i in range(len(a))
-        ]
-    ) / sum(weights)
-
-
-def concordance_profiles_thresholds(alternatives_perform: List[List[NumericValue]],
-                                    scales: List[QuantitativeScale],
-                                    weights: List[NumericValue],
-                                    indifference_threshold: List[List[List[NumericValue]]],
-                                    preference_threshold: List[List[List[NumericValue]]],
-                                    profiles_perform: List[List[NumericValue]]):
-    '''
-
-    :param alternatives_perform:
-    :param scales:
-    :param weights:
-    :param indifference_threshold:
-    :param preference_threshold:
-    :param profiles_perform:
-    :return:
-    '''
-    return [
-        [concordance_comprehensive(
-            alternatives_perform[i],
-            profiles_perform[j],
-            scales, weights,
-            indifference_threshold[j], preference_threshold[j], True
-        )
-            for j in range(len(profiles_perform))
-        ]
-        for i in range(len(alternatives_perform))
-    ], [
-        [concordance_comprehensive(
-            profiles_perform[j],
-            alternatives_perform[i],
-            scales, weights,
-            indifference_threshold[j], preference_threshold[j]
-        )
-            for j in range(len(profiles_perform))
-        ]
-        for i in range(len(alternatives_perform))
-    ]
->>>>>>> 7d16b0c0
+from core.aliases import NumericValue
+from typing import List
+from core.scales import QuantitativeScale, PreferenceDirection
+
+
+def concordance_marginal(a_value: NumericValue,
+                         b_value: NumericValue,
+                         scale: QuantitativeScale,
+                         indifference_threshold: List[NumericValue],
+                         preference_threshold: List[NumericValue],
+                         inverse: bool) -> NumericValue:
+    '''
+    :param a_value:
+    :param b_value:
+    :param scale:
+    :param indifference_threshold:
+    :param preference_threshold:
+    :param inverse:
+    :return:
+    '''
+    if not isinstance(a_value, NumericValue) or not isinstance(b_value, NumericValue):
+        raise TypeError('Both criteria values have to be numeric values (int or float).')
+
+    if not isinstance(scale, QuantitativeScale):
+        raise TypeError(f'Wrong scale type. Expected QuantitativeScale, got {type(scale).__name__} instead.')
+
+    if not isinstance(indifference_threshold, list) or \
+            not isinstance(preference_threshold, list) or \
+            len(indifference_threshold) != 2 or len(preference_threshold) != 2:
+        raise TypeError('Both thresholds have to be a two elements list.')
+
+    if a_value not in scale or b_value not in scale:
+        raise ValueError('Both criteria values have to be between the min and max of the given interval.')
+
+    try:
+        if inverse:
+            a_value, b_value = b_value, a_value
+            if scale.preference_direction == PreferenceDirection.MIN:
+                scale.preference_direction = PreferenceDirection.MAX
+            else:
+                scale.preference_direction = PreferenceDirection.MIN
+
+        q_a: NumericValue = indifference_threshold[0] * a_value + indifference_threshold[1]
+        p_a: NumericValue = preference_threshold[0] * a_value + preference_threshold[1]
+
+        if q_a >= p_a:
+            raise ValueError('Indifference threshold can\'t be bigger than the preference threshold.')
+
+        if scale.preference_direction == PreferenceDirection.MIN:
+            if a_value - b_value <= q_a:
+                return 1
+            elif a_value - b_value > p_a:
+                return 0
+            return (b_value - a_value + p_a) / (p_a - q_a)
+
+        if b_value - a_value <= q_a:
+            return 1
+        elif b_value - a_value > p_a:
+            return 0
+        return (p_a - (b_value - a_value)) / (p_a - q_a)
+
+    except TypeError as e:
+        e.args = ('Threshold values have to be numeric values (int or float).',)
+        raise
+
+
+def concordance_comprehensive(a: List[NumericValue],
+                              b: List[NumericValue],
+                              scales: List[QuantitativeScale],
+                              weights: List[NumericValue],
+                              indifference_threshold: List[List[NumericValue]],
+                              preference_threshold: List[List[NumericValue]],
+                              inverse: bool = False) -> NumericValue:
+    """
+
+    :param a:
+    :param b:
+    :param scales:
+    :param weights:
+    :param indifference_threshold:
+    :param preference_threshold:
+    :param inverse:
+    :return:
+    """
+    if not (isinstance(a, list) and isinstance(b, list) and isinstance(scales, list) and isinstance(weights, list) and
+            isinstance(indifference_threshold, list) and isinstance(preference_threshold, list)):
+        raise TypeError('All arguments have to be lists.')
+    if len(a) != len(b) or len(a) != len(scales) or len(a) != len(weights) or \
+            len(a) != len(indifference_threshold) or len(a) != len(preference_threshold):
+        raise ValueError('All lists given in arguments have to have the same length.')
+    for weight in weights:
+        if not isinstance(weight, NumericValue):
+            raise ValueError(f'Wrong weight type. Expected numeric value, got {type(weight).__name__}')
+    return sum(
+        [
+            weights[i] * concordance_marginal(a[i], b[i], scales[i], indifference_threshold[i], preference_threshold[i],
+                                              inverse)
+            for i in range(len(a))
+        ]
+    ) / sum(weights)
+
+
+def concordance_reinforced_pair(a: List[NumericValue],
+                                b: List[NumericValue],
+                                scales: List[QuantitativeScale],
+                                weights: List[NumericValue],
+                                indifference_threshold: List[List[NumericValue]],
+                                preference_threshold: List[List[NumericValue]],
+                                reinforced_thresholds: List[List[NumericValue]],
+                                reinforcement_factors: List[NumericValue],
+                                inverse: bool = False) -> NumericValue:
+    """
+
+    :param a:
+    :param b:
+    :param scales:
+    :param weights:
+    :param indifference_threshold:
+    :param preference_threshold:
+    :param reinforced_thresholds:
+    :param reinforcement_factors:
+    :param inverse:
+    :return:
+    """
+
+    try:
+        reinforced_thresholds = [
+            (reinforced_thresholds[i][0] * a[i] + reinforced_thresholds[i][1]) for i in
+            range(len(reinforced_thresholds))
+        ]
+    except TypeError as e:
+        e.args = ('Threshold values have to be numeric values (int or float).',)
+        raise
+
+    reinforce_occur = [
+        a[i] - b[i] > reinforced_thresholds[i] if scales[i].preference_direction == PreferenceDirection.MIN else
+        a[i] - b[i] < reinforced_thresholds[i]
+        for i in range(len(a))
+    ]
+
+    sum_weights_thresholds = sum([
+        weights[i] * reinforce_occur[i] * reinforcement_factors[i] for i in range(len(reinforcement_factors))
+    ])
+
+    return (
+                   sum_weights_thresholds + sum([
+               0 if reinforce_occur[i] else
+               weights[i] * concordance_marginal(a[i], b[i], scales[i], indifference_threshold[i],
+                                                 preference_threshold[i], inverse)
+               for i in range(len(a))
+           ])
+           ) / (sum_weights_thresholds + sum([weights[i] * (not reinforce_occur[i]) for i in range(len(weights))]))
+
+
+def concordance_reinforced(alternatives_perform: List[List[NumericValue]],
+                           scales: List[QuantitativeScale],
+                           weights: List[NumericValue],
+                           indifference_threshold: List[List[NumericValue]],
+                           preference_threshold: List[List[NumericValue]],
+                           reinforced_thresholds: List[List[NumericValue]],
+                           reinforcement_factors: List[NumericValue],
+                           profiles_perform: List[List[NumericValue]] = None):
+    if profiles_perform is not None:
+        return [
+            [concordance_reinforced_pair(
+                alternatives_perform[i],
+                profiles_perform[j],
+                scales, weights,
+                indifference_threshold, preference_threshold,
+                reinforced_thresholds, reinforcement_factors, True
+            )
+                for j in range(len(profiles_perform))
+            ]
+            for i in range(len(alternatives_perform))
+        ]
+
+    return [
+        [concordance_reinforced_pair(
+            alternatives_perform[i],
+            alternatives_perform[j],
+            scales, weights,
+            indifference_threshold, preference_threshold,
+            reinforced_thresholds, reinforcement_factors
+        )
+            for j in range(len(alternatives_perform[i]))
+        ]
+        for i in range(len(alternatives_perform))
+    ]
+
+
+def concordance(alternatives_perform: List[List[NumericValue]],
+                scales: List[QuantitativeScale],
+                weights: List[NumericValue],
+                indifference_threshold: List[List[NumericValue]],
+                preference_threshold: List[List[NumericValue]],
+                profiles_perform: List[List[NumericValue]] = None):
+    if profiles_perform is not None:
+        return [
+            [concordance_comprehensive(
+                alternatives_perform[i],
+                profiles_perform[j],
+                scales, weights,
+                indifference_threshold, preference_threshold, True
+            )
+                for j in range(len(profiles_perform))
+            ]
+            for i in range(len(alternatives_perform))
+        ]
+
+    return [
+        [concordance_comprehensive(
+            alternatives_perform[i],
+            alternatives_perform[j],
+            scales, weights,
+            indifference_threshold, preference_threshold
+        )
+            for j in range(len(alternatives_perform[i]))
+        ]
+        for i in range(len(alternatives_perform))
+    ]
+
+
+
+def concordance_profiles_thresholds(alternatives_perform: List[List[NumericValue]],
+                                    scales: List[QuantitativeScale],
+                                    weights: List[NumericValue],
+                                    indifference_threshold: List[List[List[NumericValue]]],
+                                    preference_threshold: List[List[List[NumericValue]]],
+                                    profiles_perform: List[List[NumericValue]]):
+    '''
+
+    :param alternatives_perform:
+    :param scales:
+    :param weights:
+    :param indifference_threshold:
+    :param preference_threshold:
+    :param profiles_perform:
+    :return:
+    '''
+    return [
+        [concordance_comprehensive(
+            alternatives_perform[i],
+            profiles_perform[j],
+            scales, weights,
+            indifference_threshold[j], preference_threshold[j], True
+        )
+            for j in range(len(profiles_perform))
+        ]
+        for i in range(len(alternatives_perform))
+    ], [
+        [concordance_comprehensive(
+            profiles_perform[j],
+            alternatives_perform[i],
+            scales, weights,
+            indifference_threshold[j], preference_threshold[j]
+        )
+            for j in range(len(profiles_perform))
+        ]
+        for i in range(len(alternatives_perform))
+    ]